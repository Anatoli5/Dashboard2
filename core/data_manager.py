--- conflicted
+++ resolved
@@ -1,32 +1,24 @@
-# File: core/data_manager.py
-
-<<<<<<< HEAD
-import pandas as pd
-from datetime import datetime
-import yfinance as yf
-from sqlalchemy import create_engine, text
-=======
 # File: core/data_manager.py
 
 import pandas as pd
 from datetime import datetime
 import yfinance as yf
-import sqlite3
->>>>>>> 5eb1188b
+from sqlalchemy import create_engine, text
 import streamlit as st
+from typing import Dict, List
+from core.database_utils import DB_PATH
 from typing import Dict, List
 from core.database_utils import DB_PATH
 
 
 class DatabaseManager:
     def __init__(self):
-<<<<<<< HEAD
         self.engine = create_engine(f"sqlite:///{DB_PATH}", echo=False, future=True)
-=======
-        self.db_path = DB_PATH
->>>>>>> 5eb1188b
         self.validate_db()
 
+    def validate_db(self) -> None:
+        """Ensure database is properly initialized"""
+        from core.database_utils import validate_database_structure
     def validate_db(self) -> None:
         """Ensure database is properly initialized"""
         from core.database_utils import validate_database_structure
@@ -37,14 +29,16 @@
     @staticmethod
     def fetch_from_yahoo(ticker: str, interval: str = "1d", period: str = "max") -> pd.DataFrame:
         """Fetch data from Yahoo Finance"""
+        """Fetch data from Yahoo Finance"""
         try:
             return yf.download(ticker, period=period, interval=interval, auto_adjust=True, progress=False)
+        except Exception as e:
+            st.error(f"Error fetching data for {ticker}: {str(e)}")
         except Exception as e:
             st.error(f"Error fetching data for {ticker}: {str(e)}")
             return pd.DataFrame()
 
     def update_ticker_data(self, tickers: List[str], interval: str = "1d", force: bool = False) -> None:
-<<<<<<< HEAD
         """Update ticker data with proper transaction handling"""
         now = datetime.utcnow().isoformat()
 
@@ -100,48 +94,6 @@
                             """),
                             {"ticker": ticker, "interval": interval, "last_update": now}
                         )
-=======
-        """Update ticker data using direct SQLite connection"""
-        for ticker in tickers:
-            try:
-                # Fetch new data
-                fetched_df = self.fetch_from_yahoo(ticker, interval=interval)
-                if fetched_df.empty:
-                    st.warning(f"No data available for ticker {ticker}")
-                    continue
-
-                # Convert the DataFrame to a list of tuples with actual values
-                records = []
-                for index, row in fetched_df.iterrows():
-                    records.append((
-                        ticker,
-                        index.strftime('%Y-%m-%d %H:%M:%S'),  # Convert timestamp to string
-                        row['Open'].item(),  # Using .item() to get the scalar value
-                        row['High'].item(),
-                        row['Low'].item(),
-                        row['Close'].item(),
-                        int(row['Volume'].item()),  # Convert to int after getting scalar value
-                        interval
-                    ))
-
-                with sqlite3.connect(self.db_path) as conn:
-                    # Delete existing data
-                    conn.execute("DELETE FROM ticker_data WHERE ticker=? AND interval=?", (ticker, interval))
-
-                    # Insert all records at once
-                    conn.executemany("""
-                        INSERT INTO ticker_data (ticker, date, open, high, low, close, volume, interval)
-                        VALUES (?, ?, ?, ?, ?, ?, ?, ?)
-                    """, records)
-
-                    # Update metadata
-                    conn.execute(
-                        "INSERT OR REPLACE INTO metadata (ticker, interval, last_update) VALUES (?, ?, ?)",
-                        (ticker, interval, datetime.utcnow().strftime('%Y-%m-%d %H:%M:%S'))
-                    )
-
-                    conn.commit()
->>>>>>> 5eb1188b
 
                 except Exception as e:
                     st.error(f"Error processing ticker {ticker}: {str(e)}")
@@ -153,8 +105,12 @@
             start_date: datetime,
             end_date: datetime,
             interval: str = "1d"
+            self,
+            tickers: List[str],
+            start_date: datetime,
+            end_date: datetime,
+            interval: str = "1d"
     ) -> Dict[str, pd.DataFrame]:
-<<<<<<< HEAD
         """Load ticker data efficiently"""
         data = {}
         
@@ -187,48 +143,5 @@
                 except Exception as e:
                     st.error(f"Error loading data for ticker {ticker}: {str(e)}")
                     data[ticker] = pd.DataFrame()
-=======
-        """Load ticker data using pandas read_sql"""
-        data = {}
-
-        try:
-            with sqlite3.connect(self.db_path) as conn:
-                for ticker in tickers:
-                    try:
-                        params = [
-                            ticker,
-                            interval,
-                            start_date.isoformat(),
-                            end_date.isoformat()
-                        ]
-
-                        query = """
-                            SELECT date, close 
-                            FROM ticker_data
-                            WHERE ticker=? 
-                            AND interval=?
-                            AND date>=? 
-                            AND date<=?
-                            ORDER BY date ASC
-                        """
-
-                        df = pd.read_sql_query(
-                            sql=query,
-                            con=conn,
-                            params=params  # Pass params as a list
-                        )
-
-                        if not df.empty:
-                            df['date'] = pd.to_datetime(df['date'])
-                            df.set_index('date', inplace=True)
-                        data[ticker] = df
-
-                    except Exception as error:
-                        st.error(f"Error loading data for ticker {ticker}: {str(error)}")
-                        data[ticker] = pd.DataFrame()
-
-        except Exception as error:
-            st.error(f"Database connection error: {str(error)}")
->>>>>>> 5eb1188b
 
         return data